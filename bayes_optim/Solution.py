"""
Created on Mon Apr 23 17:16:39 2018

@author: Hao Wang
@email: wangronin@gmail.com

"""
import numpy as np
import pandas as pd
from tabulate import tabulate
from typing import Callable, Any, Tuple

# TODO: test the performance against Pandas dataframe
# TODO: maybe set var_name as a constant attribute
# TODO: register the objective function the class and implement an eval function
# TODO: fix the maximum recursion problem when debugging

class Solution(np.ndarray):
    """Subclassing numpy array to represent set of solutions in the optimization
       Goal to achieve:
        1) heterogenous data types, like pandas
        2) easy indexing as np.ndarray
        3) extra attributes (e.g., fitness) sliced together with the solution
    """
    # TODO: get rid of self.__dict__ for speed concern
    # But __slots__ does NOT work with dill yet...
    # __slots__ = 'N', 'dim', 'var_name', 'index', 'fitness', 'n_eval', 'verbose', 'n_obj'
    def __new__(cls, x, fitness=None, n_eval=0, index=None, var_name=None,
                fitness_name=None, n_obj=1, verbose=True):
        """
        Parameters
        ----------
            x : array-like,
            fitness : float (array),
                objective values of solutions
            n_eval : int (array),
                number of evaluations per each solution
            index : int (array),
                indices of solutions
            var_name : str (array),
                column names of variables
            fitness_name : str (array),
                column names of fitness values
            verbose : bool,
                controls if additional information are printed when calling __str__
                and to_dict
        Note
        ----
            Instead of using `__init__`, the `__new__` function is used here because
<<<<<<< HEAD
            sometimes we would like to return an object of its subclasses, e.g., when
            slicing a subclass of `ndarray`, `ndarray.__new__(subclass, ...)` will
            return an object of type `subclass` while `ndarray.__init__(self, ...)`
            will return an object of `ndarray` (of course, `__init__` would work if
            the user also overloads the slicing function, which is not convenient).
            If attributes `index`, `fitness`, `n_eval` are modified in a slice of
            Solution, the corresponding attributes in the original object are also
            modified. Here, `var_name` is not affected by this behavior. This function
            is only called when explicitly constructing the `Solution` object.
            For slicing and view casting, the extra attributes are handled in function
=======
            sometimes we would like to return an object of its subclasses, e.g., when slicing a subclass of `ndarray`, `ndarray.__new__(subclass, ...)` will return an object of type `subclass` while `ndarray.__init__(self, ...)` will return an object of `ndarray` (of course, `__init__` would work if the user also overloads the slicing function, which is not convenient).
            If attributes `index`, `fitness`, `n_eval` are modified in a slice of Solution,
            the corresponding attributes in the original object are also modified.
            `var_name` is not affected by this behavior.
            This function is only called when explicitly constructing the `Solution` object. For slicing and view casting, the extra attributes are handled in function
>>>>>>> cfe156a8
            `__array_finalize__`.
        """
        obj = np.asarray(x, dtype='object').view(cls)

        if len(obj.shape) > 2:
            raise Exception('More than 2D is not supported')

        obj.N = 1 if len(obj.shape) == 1 else obj.shape[0]
        obj.dim = obj.shape[0] if len(obj.shape) == 1 else obj.shape[1]
        obj.n_obj = int(n_obj)

        if obj.n_obj > 1:  # multi-objective
            if not hasattr(fitness, '__iter__'):
                fitness = [[fitness] * obj.n_obj] * obj.N
            elif not hasattr(fitness[0], '__iter__'):
                assert len(fitness) == obj.n_obj
                fitness = [fitness] * obj.N
            assert all([len(_) == obj.n_obj for _ in fitness])
        elif obj.n_obj == 1:
            if not hasattr(fitness, '__iter__'):
                fitness = [fitness] * obj.N
        assert len(fitness) == obj.N

        if not hasattr(n_eval, '__iter__'):
            n_eval = [n_eval] * obj.N

        if index is None:
            index = list(range(obj.N))
        elif isinstance(index, int):
            index = [index]
        assert len(index) == obj.N

        if var_name is None:
            if obj.dim == 1:
                var_name = ['x']
            else:
                var_name = ['x' + str(i) for i in range(obj.dim)]
        assert len(var_name) == obj.dim

        if fitness_name is None:
            if obj.n_obj == 1:
                fitness_name = ['f']
            else:
                fitness_name = ['f' + str(i) for i in range(obj.n_obj)]
        elif isinstance(fitness_name, str):
            assert obj.n_obj == 1
            fitness_name = [fitness_name]
        assert len(fitness_name) == obj.n_obj

        # a np.ndarray is used for those attributes because slicing it returns references
        # avoid calling self.__setattr__ for attributes fitness, n_eval and index
        super(Solution, obj).__setattr__('fitness', np.asarray(fitness, dtype='float'))
        super(Solution, obj).__setattr__('n_eval', np.asarray(n_eval, dtype='int'))
        super(Solution, obj).__setattr__('index', np.asarray(index, dtype='int'))
        obj.var_name = np.asarray(var_name)
        obj.fitness_name = fitness_name
        obj.verbose = verbose

        return obj

    def _check_attr(self):
        # TODO: check for the compatibility of fitness and n_eval
        pass

    def __iadd__(self, other):
        return self.__add__(other)

    def __add__(self, other):
        """
        Concatenate two sets of solutions
        """
        assert isinstance(other, Solution)
        assert self.dim == other.dim
        assert self.n_obj == other.n_obj
        assert len(set(self.fitness_name).symmetric_difference(other.fitness_name)) == 0
        assert len(set(self.var_name).symmetric_difference(other.var_name)) == 0

        _ = [self.tolist()] if len(self.shape) == 1 else self.tolist()
        __ = [other.tolist()] if len(other.shape) == 1 else other.tolist()
        return Solution(_ + __,  self.fitness.tolist() + other.fitness.tolist(),
                        self.n_eval.tolist() + other.n_eval.tolist(),
                        var_name=self.var_name, fitness_name=self.fitness_name,
                        n_obj=self.n_obj,
                        verbose=self.verbose)

    def __mul__(self, N):
        """
        repeat a solution N times
        """
        assert isinstance(N, int)
        if self.N > 1:
            raise Exception('Replication is not supported for 2D')
        return Solution([self.tolist()] * N, self.fitness.tolist() * N,
                         self.n_eval.tolist() * N, var_name=self.var_name,
                         fitness_name=self.fitness_name,
                         n_obj=self.n_obj, verbose=self.verbose)

    def __rmul__(self, N):
        return self.__mul__(N)

    def __setattr__(self, name, value):
        attr = getattr(self, name, None)
        if hasattr(attr, '__iter__') and name in ['fitness', 'n_eval', 'index']:
            attr[:] = value  # IMPORTANT: copy the value (not reference) to the attribute
        else:
            super(Solution, self).__setattr__(name, value)

    def __setitem__(self, index, value):
        # TODO: maybe add variable type checker here...
        super(Solution, self).__setitem__(index, value)

    def __getitem__(self, index):
        _, __ = index, slice(None, None)
        if isinstance(index, tuple):
            _ = index[0]
            if len(index) == 2:
                if isinstance(index[1], int) and not isinstance(index[0], int):
                    __ = slice(index[1], index[1] + 1)
                    index = (_, __)
                else:
                    __ = index[1]

        subarr = super(Solution, self).__getitem__(index)

        # sub-slicing the attributes
        if isinstance(subarr, Solution):
            # NOTE: `slice` is needed here to make sure an array is always returned
            # after slicing attributes `fitness`, `n_eval, `index`
            # Otherwise setting the attribute of a slice is by value...
            _ = slice(_, _ + 1) if isinstance(_, (int, np.int_)) else _
            if len(self.shape) == 1:   # `self` is a 1-d array
                subarr.var_name = subarr.var_name[_]
            else:
                # NOTE: 1-d array should have 1-d `fitness`
                fitness = subarr.fitness[_]
                if len(subarr.shape) == 1:
                    fitness = fitness.ravel()

                super(Solution, subarr).__setattr__('fitness', fitness)
                super(Solution, subarr).__setattr__('n_eval', subarr.n_eval[_])
                super(Solution, subarr).__setattr__('index', subarr.index[_])

                # multiple solutions and the column is indexed
                subarr.var_name = subarr.var_name[__]

            subarr.N = 1 if len(subarr.shape) == 1 else subarr.shape[0]
            subarr.dim = subarr.shape[0] if len(subarr.shape) == 1 else subarr.shape[1]

        return subarr

    def unique(self):
        _, index = np.unique(self.tolist(), axis=0, return_index=True)
        return self[np.sort(index)]

    def __array_finalize__(self, obj):
        """
        `__array_finalize__` is called after new `Solution` instance is created: from calling
        1) `__new__`, 2) view casting (`ndarray`.`view()`) or 3) slicing (`__getitem__`)
        """
        if obj is None: return
        # Needed for array slicing (__getitem__)
        super(Solution, self).__setattr__('fitness', getattr(obj, 'fitness', None))
        super(Solution, self).__setattr__('n_eval', getattr(obj, 'n_eval', None))
        super(Solution, self).__setattr__('index', getattr(obj, 'index', None))
        self.var_name = getattr(obj, 'var_name', None)
        self.fitness_name = getattr(obj, 'fitness_name', None)
        self.verbose = getattr(obj, 'verbose', None)
        self.dim = getattr(obj, 'dim', None)
        self.N = getattr(obj, 'N', None)
        self.n_obj = getattr(obj, 'n_obj', None)

    @classmethod
    def from_dict(cls, x, space=None):
        if isinstance(x, dict):
            var_name = list(x.keys())
            res = cls.__new__(cls, x=list(x.values()), var_name=var_name)
        elif isinstance(x, list):
            var_name = list(x[0].keys())
            _x = [list(_.values()) for _ in x]
            res = cls.__new__(cls, x=_x, var_name=var_name)
        return res

    def to_dict(self, orient='index', with_index=False, space=None):
        # NOTE: avoid calling self.__getitem__
        # TODO: the following code only work 2D array
        obj = np.atleast_2d(self.view(np.ndarray))
        if orient == 'index':
            if with_index:
                res = {
                    _index : {
                        self.var_name[k] : obj[i, k] for k in range(self.dim)
                    } for i, _index in enumerate(self.index)
                }
            else:
                res = [
                    {
                        self.var_name[k] : obj[i, k] for k in range(self.dim)
                    } for i, _index in enumerate(self.index)
                ]
                # if len(res) == 1:
                #     res = res[0]

        elif orient == 'var':
            if with_index:
                res = {
                    _name : {
                        i : obj[i, k] for i in self.index
                    } for k, _name in enumerate(self.var_name)
                }
            else:
                res = {
                    _name : list(obj[:, k]) for k, _name in enumerate(self.var_name)
                }
<<<<<<< HEAD
=======
        return res

    @classmethod
    def from_dataframe(cls, x, space=None):
        if isinstance(x, pd.DataFrame):
            #Remove columns containing the n_evals and funtion values
            x = x.drop(["f","n_eval"], 1, errors='ignore')
            var_name = list(x.columns.values)
            res = cls.__new__(cls, x=list(x.values), var_name=var_name)
        else:
            raise ValueError("x must be a dataframe")
>>>>>>> cfe156a8
        return res
    
    def to_dataframe(self, space=None):
        var_name = self.var_name.tolist()
        dt = pd.DataFrame(np.atleast_2d(self.tolist()), columns = var_name)
        dt['n_eval'] = self.n_eval.tolist()
        fname = self.fitness_name
        if isinstance(fname, list):
            fname = fname[0]
        dt[fname] = self.fitness.tolist()
        return dt

    def __str__(self):
        var_name = self.var_name.tolist()
        headers = var_name + ['n_eval'] + self.fitness_name if self.verbose else var_name
        if len(self.shape) == 1:
            t = [self.tolist() + self.n_eval.tolist() + self.fitness.tolist()] \
                if self.verbose else [self.tolist()]
        else:
            t = np.c_[self, self.n_eval, self.fitness].tolist() \
                if self.verbose else self.tolist()

<<<<<<< HEAD
        return tabulate(t, headers=headers, showindex=self.index.tolist(), tablefmt='grid')
=======
        return tabulate(
            t, headers=headers, showindex=self.index.tolist(), tablefmt='grid'
        )
>>>>>>> cfe156a8

    def __repr__(self):
        return self.__str__()

    def to_csv(self, fname, delimiter=',', append=False, header=True, index=True,
               show_attr=True):
        var_name = self.var_name.tolist()
        if header:
            _header = var_name
            if index:
                _header = [''] + _header
            if show_attr:
                attr_name = ['n_eval'] + self.fitness_name
                _header += attr_name
            _header = ','.join(_header) + '\n'

        data = self.reshape(1, -1) if len(self.shape) == 1 else self
        if index:
            data = np.c_[self.index, data]
        if show_attr:
            data = np.c_[data, self.n_eval, self.fitness]

        out = [','.join(map(str, row)) + '\n' for row in data.tolist()]
        mode = 'a' if append else 'w'
        with open(fname, mode) as f:
            if header:
                f.writelines(_header)
            f.writelines(out)<|MERGE_RESOLUTION|>--- conflicted
+++ resolved
@@ -47,7 +47,6 @@
         Note
         ----
             Instead of using `__init__`, the `__new__` function is used here because
-<<<<<<< HEAD
             sometimes we would like to return an object of its subclasses, e.g., when
             slicing a subclass of `ndarray`, `ndarray.__new__(subclass, ...)` will
             return an object of type `subclass` while `ndarray.__init__(self, ...)`
@@ -58,13 +57,6 @@
             modified. Here, `var_name` is not affected by this behavior. This function
             is only called when explicitly constructing the `Solution` object.
             For slicing and view casting, the extra attributes are handled in function
-=======
-            sometimes we would like to return an object of its subclasses, e.g., when slicing a subclass of `ndarray`, `ndarray.__new__(subclass, ...)` will return an object of type `subclass` while `ndarray.__init__(self, ...)` will return an object of `ndarray` (of course, `__init__` would work if the user also overloads the slicing function, which is not convenient).
-            If attributes `index`, `fitness`, `n_eval` are modified in a slice of Solution,
-            the corresponding attributes in the original object are also modified.
-            `var_name` is not affected by this behavior.
-            This function is only called when explicitly constructing the `Solution` object. For slicing and view casting, the extra attributes are handled in function
->>>>>>> cfe156a8
             `__array_finalize__`.
         """
         obj = np.asarray(x, dtype='object').view(cls)
@@ -278,8 +270,6 @@
                 res = {
                     _name : list(obj[:, k]) for k, _name in enumerate(self.var_name)
                 }
-<<<<<<< HEAD
-=======
         return res
 
     @classmethod
@@ -291,9 +281,8 @@
             res = cls.__new__(cls, x=list(x.values), var_name=var_name)
         else:
             raise ValueError("x must be a dataframe")
->>>>>>> cfe156a8
         return res
-    
+
     def to_dataframe(self, space=None):
         var_name = self.var_name.tolist()
         dt = pd.DataFrame(np.atleast_2d(self.tolist()), columns = var_name)
@@ -314,13 +303,7 @@
             t = np.c_[self, self.n_eval, self.fitness].tolist() \
                 if self.verbose else self.tolist()
 
-<<<<<<< HEAD
         return tabulate(t, headers=headers, showindex=self.index.tolist(), tablefmt='grid')
-=======
-        return tabulate(
-            t, headers=headers, showindex=self.index.tolist(), tablefmt='grid'
-        )
->>>>>>> cfe156a8
 
     def __repr__(self):
         return self.__str__()
